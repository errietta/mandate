--- conflicted
+++ resolved
@@ -1,9 +1,5 @@
 [bumpversion]
-<<<<<<< HEAD
-current_version = 0.3.0
-=======
 current_version = 0.4.0
->>>>>>> a93392b4
 commit = False
 tag = False
 
