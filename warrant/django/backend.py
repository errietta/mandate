"""Custom Django authentication backend"""
import abc

from boto3.exceptions import Boto3Error
from botocore.exceptions import ClientError
from django import VERSION as DJANGO_VERSION
from django.conf import settings
from django.contrib.auth.backends import ModelBackend
from django.contrib.auth import get_user_model
from django.utils.six import iteritems

from warrant import Cognito
from .utils import cognito_to_dict


class CognitoUser(Cognito):
    user_class = get_user_model()
    # Mapping of Cognito User attribute name to Django User attribute name
    COGNITO_ATTR_MAPPING = getattr(settings, 'COGNITO_ATTR_MAPPING',
                                   {
                                       'email': 'email',
                                       'given_name': 'first_name',
                                       'family_name': 'last_name',
                                   }
                                   )

<<<<<<< HEAD
    def get_user_obj(self,username=None,attribute_list=[],metadata={},
                     create_unknown_user=True,attr_map=dict()):
        user_attrs = cognito_to_dict(attribute_list,self.COGNITO_ATTR_MAPPING)
        if create_unknown_user:
            user, created = self.user_class.objects.update_or_create(
=======
    def get_user_obj(self,username=None,attribute_list=[],metadata={}):
        user_attrs = cognito_to_dict(attribute_list,CognitoUser.COGNITO_ATTR_MAPPING)
        django_fields = [f.name for f in CognitoUser.user_class._meta.get_fields()]
        extra_attrs = {}
        for k, v in user_attrs.items():
            if k not in django_fields:
                extra_attrs.update({k: user_attrs.pop(k, None)})
        if getattr(settings, 'CREATE_UNKNOWN_USERS', True):
            user, created = CognitoUser.user_class.objects.update_or_create(
>>>>>>> 12f54866
                username=username,
                defaults=user_attrs)
        else:
            try:
                user = CognitoUser.user_class.objects.get(username=username)
                for k, v in iteritems(user_attrs):
                    setattr(user, k, v)
                user.save()
            except CognitoUser.user_class.DoesNotExist:
                    user = None
        if user:
            for k, v in extra_attrs.items():
                setattr(user, k, v)
        return user


class AbstractCognitoBackend(ModelBackend):
    __metaclass__ = abc.ABCMeta

    supports_inactive_user = False

    INACTIVE_USER_STATUS = ['ARCHIVED', 'COMPROMISED', 'UNKNOWN']

    UNAUTHORIZED_ERROR_CODE = 'NotAuthorizedException'

    USER_NOT_FOUND_ERROR_CODE = 'UserNotFoundException'

    COGNITO_USER_CLASS = CognitoUser

    @abc.abstractmethod
    def authenticate(self, username=None, password=None):
        """
        Authenticate a Cognito User
        :param username: Cognito username
        :param password: Cognito password
        :return: returns User instance of AUTH_USER_MODEL or None
        """
        cognito_user = CognitoUser(
            settings.COGNITO_USER_POOL_ID,settings.COGNITO_APP_ID,
            username=username)
        try:
            cognito_user.authenticate_user(password)
        except (Boto3Error, ClientError) as e:
            return self.handle_error_response(e)
        user = cognito_user.get_user()
        if user:
            user.access_token = cognito_user.access_token
            user.id_token = cognito_user.id_token
            user.refresh_token = cognito_user.refresh_token

        return user

    def handle_error_response(self, error):
        error_code = error.response['Error']['Code']
        if error_code in [
                AbstractCognitoBackend.UNAUTHORIZED_ERROR_CODE,
                AbstractCognitoBackend.USER_NOT_FOUND_ERROR_CODE
            ]:
            return None
        raise error


if DJANGO_VERSION[1] > 10:
    class CognitoBackend(AbstractCognitoBackend):
        def authenticate(self, request, username=None, password=None):
            """
            Authenticate a Cognito User and store an access, ID and 
            refresh token in the session.
            """
            user = super(CognitoBackend, self).authenticate(
                username=username, password=password)
            if user:
                request.session['ACCESS_TOKEN'] = user.access_token
                request.session['ID_TOKEN'] = user.id_token
                request.session['REFRESH_TOKEN'] = user.refresh_token
                request.session.save()
            return user
else:
    class CognitoBackend(AbstractCognitoBackend):
        def authenticate(self, username=None, password=None):
            """
            Authenticate a Cognito User
            """
            return super(CognitoBackend, self).authenticate(
                username=username, password=password)<|MERGE_RESOLUTION|>--- conflicted
+++ resolved
@@ -24,13 +24,6 @@
                                    }
                                    )
 
-<<<<<<< HEAD
-    def get_user_obj(self,username=None,attribute_list=[],metadata={},
-                     create_unknown_user=True,attr_map=dict()):
-        user_attrs = cognito_to_dict(attribute_list,self.COGNITO_ATTR_MAPPING)
-        if create_unknown_user:
-            user, created = self.user_class.objects.update_or_create(
-=======
     def get_user_obj(self,username=None,attribute_list=[],metadata={}):
         user_attrs = cognito_to_dict(attribute_list,CognitoUser.COGNITO_ATTR_MAPPING)
         django_fields = [f.name for f in CognitoUser.user_class._meta.get_fields()]
@@ -40,7 +33,6 @@
                 extra_attrs.update({k: user_attrs.pop(k, None)})
         if getattr(settings, 'CREATE_UNKNOWN_USERS', True):
             user, created = CognitoUser.user_class.objects.update_or_create(
->>>>>>> 12f54866
                 username=username,
                 defaults=user_attrs)
         else:
@@ -82,7 +74,7 @@
             settings.COGNITO_USER_POOL_ID,settings.COGNITO_APP_ID,
             username=username)
         try:
-            cognito_user.authenticate_user(password)
+            cognito_user.authenticate(password)
         except (Boto3Error, ClientError) as e:
             return self.handle_error_response(e)
         user = cognito_user.get_user()
