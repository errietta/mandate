--- conflicted
+++ resolved
@@ -160,7 +160,6 @@
         )
         self.assertEquals(u.somerandom,'attribute')
 
-<<<<<<< HEAD
     @placebo_session
     def test_authenticate_user(self, session):
         self.user.switch_session(session)
@@ -223,8 +222,7 @@
             self.const_username, self.const_password, hex_to_long(self.
             test_data['server_b_value']), self.test_data['server_b_value'])
         self.assertEqual(hkdf, 'm??\x06\x9f8\xbe)\x88K\xf4\xa4y\x06?e')
-=======
+
 
 if __name__ == '__main__':
-    unittest.main()
->>>>>>> b1b2b18e
+    unittest.main()