import unittest

from botocore.exceptions import ClientError
from mock import patch
from envs import env

from warrant import Cognito, UserObj, TokenVerificationException
from warrant.aws_srp import AWSSRP


AWSSRP_TEST_FILE = 'awssrp_test_variables.json'


class UserObjTestCase(unittest.TestCase):

    def setUp(self):
        self.cognito_user_pool_id = env('COGNITO_USER_POOL_ID')
        self.app_id = env('COGNITO_APP_ID')
        self.username = env('COGNITO_TEST_USERNAME')

        self.user = Cognito(self.cognito_user_pool_id, self.app_id,
                            self.username)
        self.user_metadata = {
            'user_status': 'CONFIRMED',
            'username': 'bjones',
        }
        self.user_info = [
            {'Name': 'name', 'Value': 'Brian Jones'},
            {'Name': 'given_name', 'Value': 'Brian'},
            {'Name': 'birthdate', 'Value': '12/7/1980'}
        ]

    def test_init(self):
        u = UserObj('bjones', self.user_info, self.user, self.user_metadata)
        self.assertEqual(u.pk,self.user_metadata.get('username'))
        self.assertEqual(u.name,self.user_info[0].get('Value'))
        self.assertEqual(u.user_status,self.user_metadata.get('user_status'))


class CognitoAuthTestCase(unittest.TestCase):

    def setUp(self):
        self.cognito_user_pool_id = env('COGNITO_USER_POOL_ID')
        self.app_id = env('COGNITO_APP_ID')
        self.username = env('COGNITO_TEST_USERNAME')
        self.password = env('COGNITO_TEST_PASSWORD')
        self.user = Cognito(self.cognito_user_pool_id,self.app_id,
                         username=self.username)


    def test_authenticate(self):
        self.user.authenticate(self.password)
        self.assertNotEqual(self.user.access_token,None)
        self.assertNotEqual(self.user.id_token, None)
        self.assertNotEqual(self.user.refresh_token, None)

    def test_verify_token(self):
        self.user.authenticate(self.password)
        bad_access_token = '{}wrong'.format(self.user.access_token)

        with self.assertRaises(TokenVerificationException) as vm:
            self.user.verify_token(bad_access_token, 'access_token', 'access')

    def test_logout(self):
        self.user.authenticate(self.password)
        self.user.logout()
        self.assertEqual(self.user.id_token,None)
        self.assertEqual(self.user.refresh_token,None)
        self.assertEqual(self.user.access_token,None)

    @patch('warrant.Cognito', autospec=True)
    def test_register(self,cognito_user):
        u = cognito_user(self.cognito_user_pool_id, self.app_id,
                         username=self.username)
        res = u.register('sampleuser','sample4#Password',
                given_name='Brian',family_name='Jones',
                name='Brian Jones',
                email='bjones39@capless.io',
                phone_number='+19194894555',gender='Male',
                preferred_username='billyocean')
        #TODO: Write assumptions


<<<<<<< HEAD
=======
    def test_renew_tokens(self):
        self.user.authenticate(self.password)
        self.user.renew_access_token()
>>>>>>> c96200a3

    @patch('warrant.Cognito', autospec=True)
    def test_update_profile(self,cognito_user):
        u = cognito_user(self.cognito_user_pool_id, self.app_id,
                         username=self.username)
        u.authenticate(self.password)
        u.update_profile({'given_name':'Jenkins'})


    def test_admin_get_user(self):
        u = self.user.admin_get_user()
        self.assertEqual(u.pk,self.username)
    
    def test_check_token(self):
        self.user.authenticate(self.password)
        self.assertFalse(self.user.check_token())


    @patch('warrant.Cognito', autospec=True)
    def test_validate_verification(self,cognito_user):
        u = cognito_user(self.cognito_user_pool_id,self.app_id,
                     username=self.username)
        u.validate_verification('4321')

    @patch('warrant.Cognito', autospec=True)
    def test_confirm_forgot_password(self,cognito_user):
        u = cognito_user(self.cognito_user_pool_id, self.app_id,
                         username=self.username)
        u.confirm_forgot_password('4553','samplepassword')
        with self.assertRaises(TypeError) as vm:
            u.confirm_forgot_password(self.password)

    @patch('warrant.Cognito', autospec=True)
    def test_change_password(self,cognito_user):
        u = cognito_user(self.cognito_user_pool_id, self.app_id,
                         username=self.username)
        u.authenticate(self.password)
        u.change_password(self.password,'crazypassword$45DOG')

        with self.assertRaises(TypeError) as vm:
            self.user.change_password(self.password)

    def test_set_attributes(self):
        u = Cognito(self.cognito_user_pool_id,self.app_id)
        u._set_attributes({
                'ResponseMetadata':{
                    'HTTPStatusCode':200
                }
        },
            {
                'somerandom':'attribute'
            }
        )
        self.assertEquals(u.somerandom,'attribute')

    
    def test_admin_authenticate(self):
        
        self.user.admin_authenticate(self.password)
        self.assertNotEqual(self.user.access_token,None)
        self.assertNotEqual(self.user.id_token, None)
        self.assertNotEqual(self.user.refresh_token, None)


class AWSSRPTestCase(unittest.TestCase):

    def setUp(self):
        self.cognito_user_pool_id = env('COGNITO_USER_POOL_ID')
        self.app_id = env('COGNITO_APP_ID')
        self.username = env('COGNITO_TEST_USERNAME')
        self.password = env('COGNITO_TEST_PASSWORD')

        self.aws = AWSSRP(username=self.username, password=self.password,
                          pool_id=self.cognito_user_pool_id,
                          client_id=self.app_id)

    def tearDown(self):
        del self.aws

    def test_authenticate_user(self):
        tokens = self.aws.authenticate_user()
        self.assertTrue('IdToken' in tokens['AuthenticationResult'])
        self.assertTrue('AccessToken' in tokens['AuthenticationResult'])
        self.assertTrue('RefreshToken' in tokens['AuthenticationResult'])

if __name__ == '__main__':
    unittest.main()<|MERGE_RESOLUTION|>--- conflicted
+++ resolved
@@ -81,12 +81,9 @@
         #TODO: Write assumptions
 
 
-<<<<<<< HEAD
-=======
     def test_renew_tokens(self):
         self.user.authenticate(self.password)
         self.user.renew_access_token()
->>>>>>> c96200a3
 
     @patch('warrant.Cognito', autospec=True)
     def test_update_profile(self,cognito_user):
