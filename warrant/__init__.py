import ast
import boto3
import datetime
import requests

from envs import env
from jose import jwk, jwt
from jose.utils import base64url_decode
from .aws_srp import AWSSRP
from .exceptions import TokenVerificationException

def cognito_to_dict(attr_list,attr_map=dict()):
    attr_dict = dict()
    for a in attr_list:
        name = a.get('Name')
        value = a.get('Value')
        if value in ['true', 'false']:
            value = ast.literal_eval(value.capitalize())
        name = attr_map.get(name,name)
        attr_dict[name] = value
    return attr_dict

def dict_to_cognito(attributes,attr_map=dict()):
    """
    :param attributes: Dictionary of User Pool attribute names/values
    :return: list of User Pool attribute formatted dicts: {'Name': <attr_name>, 'Value': <attr_value>}
    """
    for k,v in attr_map.items():
        if v in attributes.keys():
            attributes[k] = attributes.pop(v)

    return [{'Name': key, 'Value': value} for key, value in attributes.items()]


class UserObj(object):

    def __init__(self, username, attribute_list, cognito_obj, metadata=dict(),attr_map=dict()):
        """
        :param username:
        :param attribute_list:
        :param metadata: Dictionary of User metadata
        """
        self.username = username
        self.pk = username
        self._cognito = cognito_obj
        self._attr_map = attr_map
        self._data = cognito_to_dict(attribute_list,self._attr_map)
        self.sub = self._data.pop('sub',None)
        self.email_verified = self._data.pop('email_verified',None)
        self.phone_number_verified = self._data.pop('phone_number_verified',None)
        self._metadata = metadata

    def __repr__(self):
        return '<{class_name}: {uni} >'.format(
            class_name=self.__class__.__name__, uni=self.__unicode__())

    def __unicode__(self):
        return self.username

    def __getattr__(self, name):
        if name in list(self.__dict__.get('_data',{}).keys()):
            return self._data.get(name)
        if name in list(self.__dict__.get('_metadata',{}).keys()):
            return self._metadata.get(name)

    def __setattr__(self, name, value):
        if name in list(self.__dict__.get('_data',{}).keys()):
            self._data[name] = value
        else:
            super(UserObj, self).__setattr__(name, value)

    def save(self,admin=False):
        if admin:
            self._cognito.admin_update_profile(self._data, self._attr_map)
            return
        self._cognito.update_profile(self._data,self._attr_map)

<<<<<<< HEAD
=======
    def delete(self,admin=False):
        if admin:
            self._cognito.admin_delete_user()
            return
        self._cognito.delete_user()


>>>>>>> c96200a3
class Cognito(object):

    user_class = UserObj

    def __init__(
            self, user_pool_id, client_id,user_pool_region=None,
            username=None,
            id_token=None,refresh_token=None,
            access_token=None,secret_hash=None,
            access_key=None, secret_key=None,
            ):
        """
        :param user_pool_id: Cognito User Pool ID
        :param client_id: Cognito User Pool Application client ID
        :param username: User Pool username
        :param id_token: ID Token returned by authentication
        :param refresh_token: Refresh Token returned by authentication
        :param access_token: Access Token returned by authentication
        :param access_key: AWS IAM access key
        :param secret_key: AWS IAM secret key
        """

        self.user_pool_id = user_pool_id
        self.client_id = client_id
        self.user_pool_region = user_pool_region or env('AWS_DEFAULT_REGION','us-east-1')
        self.username = username
        self.id_token = id_token
        self.access_token = access_token
        self.refresh_token = refresh_token
        self.secret_hash = secret_hash
        self.token_type = None

        if access_key and secret_key:
            self.client = boto3.client('cognito-idp',
                aws_access_key_id=access_key,
                aws_secret_access_key=secret_key,
                region_name=self.user_pool_region
                )
        else:
            self.client = boto3.client('cognito-idp')

    def get_keys(self):

        try:
            return self.pool_jwk
        except AttributeError:
            #Check for the dictionary in environment variables.
            pool_jwk_env = env('COGNITO_JWKS', {},var_type='dict')
            if len(pool_jwk_env.keys()) > 0:
                self.pool_jwk = pool_jwk_env
                return self.pool_jwk
            #If it is not there use the requests library to get it
            self.pool_jwk = requests.get(
                'https://cognito-idp.{}.amazonaws.com/{}/.well-known/jwks.json'.format(
                    self.user_pool_region,self.user_pool_id
                )).json()
            return self.pool_jwk

    def get_key(self,kid):
        keys = self.get_keys().get('keys')
        key = filter(lambda x:x.get('kid') == kid,keys)
        return key[0]

    def verify_token(self,token,id_name,token_use):
        kid = jwt.get_unverified_header(token).get('kid')
        token_use_verified = jwt.get_unverified_claims(token).get('token_use') == token_use
        if not token_use_verified:
            raise TokenVerificationException('Your {} token use could not be verified.')
        hmac_key = self.get_key(kid)
        key = jwk.construct(hmac_key)
        message, encoded_sig = token.rsplit('.', 1)
        decoded_sig = base64url_decode(str(encoded_sig))
        verified = key.verify(message, decoded_sig)
        if verified:
            setattr(self,id_name,token)
        else:
            raise TokenVerificationException('Your {} token could not be verified.')
        return verified

    def get_user_obj(self,username=None,attribute_list=[],metadata={},attr_map=dict()):
        """
        Returns the specified
        :param username: Username of the user
        :param attribute_list: List of tuples that represent the user's
            attributes as returned by the admin_get_user or get_user boto3 methods
        :param metadata: Metadata about the user
        :param attr_map: Dictionary that maps the Cognito attribute names to
        what we'd like to display to the users
        :return:
        """
        return self.user_class(username=username,attribute_list=attribute_list,
                               cognito_obj=self,
                               metadata=metadata,attr_map=attr_map)

    def switch_session(self,session):
        """
        Primarily used for unit testing so we can take advantage of the
        placebo library (https://githhub.com/garnaat/placebo)
        :param session: boto3 session
        :return:
        """
        self.client = session.client('cognito-idp')

    def check_token(self):
        """
        Checks the exp attribute of the access_token and either refreshes
        the tokens by calling the renew_access_tokens method or does nothing
        :return: None
        """
        if not self.access_token:
            raise AttributeError('Access Token Required to Check Token')
        now = datetime.datetime.now()
        dec_access_token = jwt.get_unverified_claims(self.access_token)

        if now > datetime.datetime.fromtimestamp(dec_access_token['exp']):
            self.renew_access_token()
            return True
        return False

    def register(self, username, password,attr_map=dict(),**kwargs):
        """
        Register the user. Other base attributes from AWS Cognito User Pools
        are  address, birthdate, email, family_name (last name), gender,
        given_name (first name), locale, middle_name, name, nickname,
        phone_number, picture, preferred_username, profile, zoneinfo,
        updated at, website
        :param username: User Pool username
        :param password: User Pool password
        :param attr_map: Attribute map to Cognito's attributes
        :param kwargs: Additional User Pool attributes
        :return response: Response from Cognito

        Example response::
        {
            'UserConfirmed': True|False,
            'CodeDeliveryDetails': {
                'Destination': 'string', # This value will be obfuscated
                'DeliveryMedium': 'SMS'|'EMAIL',
                'AttributeName': 'string'
            }
        }
        """
        user_attrs = [{'Name': key, 'Value': value} for key, value in kwargs.items()]
        response = self.client.sign_up(
            ClientId=self.client_id,
            Username=username,
            Password=password,
            UserAttributes=dict_to_cognito(kwargs,attr_map)
        )
        kwargs.update(username=username, password=password)
        self._set_attributes(response, kwargs)

        response.pop('ResponseMetadata')
        return response

    def confirm_sign_up(self,confirmation_code,username=None):
        """
        Using the confirmation code that is either sent via email or text
        message.
        :param confirmation_code: Confirmation code sent via text or email
        :param username: User's username
        :return:
        """
        if not username:
            username = self.username
        self.client.confirm_sign_up(
            ClientId=self.client_id,
            Username=username,
            ConfirmationCode=confirmation_code
        )

    def admin_authenticate(self, password):
        """
        Authenticate the user using admin super privileges
        :param password: User's password
        :return:
        """
        auth_params = {
                'USERNAME': self.username,
                'PASSWORD': password
            }

        tokens = self.client.admin_initiate_auth(
            UserPoolId=self.user_pool_id,
            ClientId=self.client_id,
            # AuthFlow='USER_SRP_AUTH'|'REFRESH_TOKEN_AUTH'|'REFRESH_TOKEN'|'CUSTOM_AUTH'|'ADMIN_NO_SRP_AUTH',
            AuthFlow='ADMIN_NO_SRP_AUTH',
            AuthParameters=auth_params,
        )

        self.verify_token(tokens['AuthenticationResult']['IdToken'], 'id_token','id')
        self.refresh_token = tokens['AuthenticationResult']['RefreshToken']
        self.verify_token(tokens['AuthenticationResult']['AccessToken'], 'access_token','access')
        self.token_type = tokens['AuthenticationResult']['TokenType']

    def authenticate(self, password):
        """
        Authenticate the user using the SRP protocol
        :param password: The user's passsword
        :return:
        """
        aws = AWSSRP(username=self.username, password=password, pool_id=self.user_pool_id,
                     client_id=self.client_id, client=self.client)
        tokens = aws.authenticate_user()
        self.verify_token(tokens['AuthenticationResult']['IdToken'],'id_token','id')
        self.refresh_token = tokens['AuthenticationResult']['RefreshToken']
        self.verify_token(tokens['AuthenticationResult']['AccessToken'], 'access_token','access')
        self.token_type = tokens['AuthenticationResult']['TokenType']

    def new_password_challenge(self, password, new_password):
        """
        Respond to the new password challenge using the SRP protocol
        :param password: The user's current passsword
        :param password: The user's new passsword
        """
        aws = AWSSRP(username=self.username, password=password, pool_id=self.user_pool_id,
                     client_id=self.client_id, client=self.client)
        tokens = aws.set_new_password_challenge(new_password)
        self.id_token = tokens['AuthenticationResult']['IdToken']
        self.refresh_token = tokens['AuthenticationResult']['RefreshToken']
        self.access_token = tokens['AuthenticationResult']['AccessToken']
        self.token_type = tokens['AuthenticationResult']['TokenType']

    def logout(self):
        """
        Logs the user out of all clients and removes the expires_in,
        expires_datetime, id_token, refresh_token, access_token, and token_type
        attributes
        :return:
        """
        self.client.global_sign_out(
            AccessToken=self.access_token
        )

        self.id_token = None
        self.refresh_token = None
        self.access_token = None
        self.token_type = None

    def admin_update_profile(self, attrs, attr_map=dict()):
        user_attrs = dict_to_cognito(attrs, attr_map)
        self.client.admin_update_user_attributes(
            UserPoolId = self.user_pool_id,
            Username = self.username,
            UserAttributes = user_attrs
        )

    def update_profile(self, attrs,attr_map=dict()):
        """
        Updates User attributes
        :param attrs: Dictionary of attribute name, values
        :param attr_map: Dictionary map from Cognito attributes to attribute
        names we would like to show to our users
        """
        user_attrs = dict_to_cognito(attrs,attr_map)
        self.client.update_user_attributes(
            UserAttributes=user_attrs,
            AccessToken=self.access_token
        )

    def get_user(self,attr_map=dict()):
        """
        Returns a UserObj (or whatever the self.user_class is) by using the
        user's access token.
        :param attr_map: Dictionary map from Cognito attributes to attribute
        names we would like to show to our users
        :return:
        """
        user = self.client.get_user(
                AccessToken=self.access_token
            )

        user_metadata = {
            'username': user.get('Username'),
            'id_token': self.id_token,
            'access_token': self.access_token,
            'refresh_token': self.refresh_token,
        }
        return self.get_user_obj(username=self.username,
                                 attribute_list=user.get('UserAttributes'),
                                 metadata=user_metadata,attr_map=attr_map)

    def get_users(self,attr_map=dict()):
        """
        Returns all users for a user pool. Returns instances of the
        self.user_class.
        :param attr_map:
        :return:
        """
        kwargs = {"UserPoolId":self.user_pool_id}

        response = self.client.list_users(**kwargs)
        return [self.get_user_obj(user.get('Username'),
                                  attribute_list=user.get('Attributes'),
                                  metadata={'username':user.get('Username')},
                                  attr_map=attr_map)
                for user in response.get('Users')]

    def admin_get_user(self,attr_map=dict()):
        """
        Get the user's details using admin super privileges.
        :param attr_map: Dictionary map from Cognito attributes to attribute
        names we would like to show to our users
        :return: UserObj object
        """
        user = self.client.admin_get_user(
                           UserPoolId=self.user_pool_id,
                           Username=self.username)
        user_metadata = {
            'user_status':user.get('UserStatus'),
            'username':user.get('Username'),
            'id_token': self.id_token,
            'access_token': self.access_token,
            'refresh_token': self.refresh_token
        }
        return self.get_user_obj(username=self.username,
                                 attribute_list=user.get('UserAttributes'),
                                 metadata=user_metadata,attr_map=attr_map)

    def admin_create_user(self, username, temporary_password='', attr_map=dict(), **kwargs):
        """
        Create a user using admin super privileges.
        :param username: User Pool username
        :param temporary_password: The temporary password to give the user.
        Leave blank to make Cognito generate a temporary password for the user.
        :param attr_map: Attribute map to Cognito's attributes
        :param kwargs: Additional User Pool attributes
        :return response: Response from Cognito
        """
        response = self.client.admin_create_user(
            UserPoolId=self.user_pool_id,
            Username=username,
            UserAttributes=dict_to_cognito(kwargs, attr_map),
            TemporaryPassword=temporary_password,
        )
        kwargs.update(username=username)
        self._set_attributes(response, kwargs)

        response.pop('ResponseMetadata')
        return response

    def send_verification(self, attribute='email'):
        """
        Sends the user an attribute verification code for the specified attribute name.
        :param attribute: Attribute to confirm
        """
        self.check_token()
        self.client.get_user_attribute_verification_code(
            AccessToken=self.access_token,
            AttributeName=attribute
        )

    def validate_verification(self, confirmation_code, attribute='email'):
        """
        Verifies the specified user attributes in the user pool.
        :param confirmation_code: Code sent to user upon intiating verification
        :param attribute: Attribute to confirm
        """
        self.check_token()
        return self.client.verify_user_attribute(
            AccessToken=self.access_token,
            AttributeName=attribute,
            Code=confirmation_code
        )

    def renew_access_token(self):
        """
        Sets a new access token on the User using the refresh token.
        """
        refresh_response = self.client.initiate_auth(
            ClientId=self.client_id,
            AuthFlow='REFRESH_TOKEN',
            AuthParameters={
                'REFRESH_TOKEN': self.refresh_token
            },
        )

        self._set_attributes(
            refresh_response,
            {
                'access_token': refresh_response['AuthenticationResult']['AccessToken'],
                'id_token': refresh_response['AuthenticationResult']['IdToken'],
                'token_type': refresh_response['AuthenticationResult']['TokenType']
            }
        )

    def initiate_forgot_password(self):
        """
        Sends a verification code to the user to use to change their password.
        """
        self.client.forgot_password(
            ClientId=self.client_id,
            Username=self.username
        )


    def delete_user(self):

        self.client.delete_user(
            AccessToken=self.access_token
        )


    def admin_delete_user(self):
        self.client.admin_delete_user(
            UserPoolId=self.user_pool_id,
            Username=self.username
        )

    def confirm_forgot_password(self, confirmation_code, password):
        """
        Allows a user to enter a code provided when they reset their password
        to update their password.
        :param confirmation_code: The confirmation code sent by a user's request
        to retrieve a forgotten password
        :param password: New password
        """
        response = self.client.confirm_forgot_password(
            ClientId=self.client_id,
            Username=self.username,
            ConfirmationCode=confirmation_code,
            Password=password
        )
        self._set_attributes(response, {'password': password})

    def change_password(self, previous_password, proposed_password):
        """
        Change the User password
        """
        self.check_token()
        response = self.client.change_password(
            PreviousPassword=previous_password,
            ProposedPassword=proposed_password,
            AccessToken=self.access_token
        )
        self._set_attributes(response, {'password': proposed_password})

    def _set_attributes(self, response, attribute_dict):
        """
        Set user attributes based on response code
        :param response: HTTP response from Cognito
        :attribute dict: Dictionary of attribute name and values
        """
        status_code = response.get(
            'HTTPStatusCode',
            response['ResponseMetadata']['HTTPStatusCode']
        )
        if status_code == 200:
            for k, v in attribute_dict.items():
                setattr(self, k, v)<|MERGE_RESOLUTION|>--- conflicted
+++ resolved
@@ -75,8 +75,6 @@
             return
         self._cognito.update_profile(self._data,self._attr_map)
 
-<<<<<<< HEAD
-=======
     def delete(self,admin=False):
         if admin:
             self._cognito.admin_delete_user()
@@ -84,7 +82,6 @@
         self._cognito.delete_user()
 
 
->>>>>>> c96200a3
 class Cognito(object):
 
     user_class = UserObj
