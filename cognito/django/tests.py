--- conflicted
+++ resolved
@@ -1,19 +1,12 @@
-<<<<<<< HEAD
 from mock import patch, MagicMock
-
-=======
-from django.contrib.auth import authenticate
-from django.test import TestCase, TransactionTestCase, RequestFactory
-from django.conf import settings
->>>>>>> 48eafdbb
 from botocore.exceptions import ClientError
 from middleware import APIKeyMiddleware
+
 from django.contrib.auth.models import AnonymousUser, User
-
 from django.conf import settings
 from django.contrib.auth import authenticate, get_user_model, signals
 from django.contrib.sessions.middleware import SessionMiddleware
-from django.test import TransactionTestCase
+from django.test import TestCase, TransactionTestCase
 from django.test.client import RequestFactory
 from django.utils.six import iteritems
 
@@ -240,13 +233,12 @@
         user = User.objects.create(username=settings.COGNITO_TEST_USERNAME)
         user.backend = 'django.contrib.auth.backends.ModelBackend'
 
-<<<<<<< HEAD
         request = RequestFactory().get('/login')
         middleware = SessionMiddleware()
         middleware.process_request(request)
         request.session.save()
         signals.user_logged_in.send(sender=user.__class__, request=request, user=user)
-=======
+
         self.assertEquals(str(em.exception), 'An error occurred (UserNotFoundException) '\
                                              'when calling the AdminInitiateAuth '\
                                              'operation: User does not exist.')
@@ -273,5 +265,4 @@
         APIKeyMiddleware.process_request(request)
 
         # Now test with proper headers in place
-        self.assertEqual(request.api_key, 'testapikey')
->>>>>>> 48eafdbb
+        self.assertEqual(request.api_key, 'testapikey')