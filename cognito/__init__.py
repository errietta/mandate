import datetime
import boto3
import ast


def attribute_dict(attributes):
    """
    :param attributes: Dictionary of User Pool attribute names/values
    :return: list of User Pool attribute formatted dicts: {'Name': <attr_name>, 'Value': <attr_value>}
    """
    return [{'Name': key, 'Value': value} for key, value in attributes.items()]


class UserObj(object):

    def __init__(self, username, attribute_list, metadata={}):
        """
        :param username:
        :param attribute_list:
        :param metadata: Dictionary of User metadata
        """
        self.username = username
        self.pk = username
        for a in attribute_list:
            name = a.get('Name')
            value = a.get('Value')
            if value in ['true','false']:
                value = ast.literal_eval(value.capitalize())
            setattr(self, name, value)
        for key, value in metadata.items():
            setattr(self, key.lower(), value)


class Cognito(object):

    def __init__(
            self, user_pool_id, client_id,
            username=None, password=None,
            id_token=None,refresh_token=None,
            access_token=None,expires_datetime=None,
            access_key=None, secret_key=None,
            ):
        """
        :param user_pool_id: Cognito User Pool ID
        :param client_id: Cognito User Pool Application client ID
        :param username: User Pool username
        :param password: User Pool password
        :param id_token: ID Token returned by authentication
        :param refresh_token: Refresh Token returned by authentication
        :param access_token: Access Token returned by authentication
        :param expires_datetime: Datetime object created by
            the authenticate method
        :param access_key: AWS IAM access key
        :param secret_key: AWS IAM secret key
        """

        self.user_pool_id = user_pool_id
        self.client_id = client_id
        self.username = username
        self.password = password
        self.id_token = id_token
        self.access_token = access_token
        self.refresh_token = refresh_token
        self.token_type = None
        self.expires_in = None
        self.expires_datetime = expires_datetime
        if access_key and secret_key:
            self.client = boto3.client('cognito-idp',
                aws_access_key_id=access_key,
                aws_secret_access_key=secret_key,
                )
        else:
            self.client = boto3.client('cognito-idp')

    def switch_session(self,session):
        """
        Primarily used for unit testing so we can take advantage of the
        placebo library (https://githhub.com/garnaat/placebo)
        :param session: boto3 session
        :return:
        """
        self.client = session.client('cognito-idp')

    def check_token(self):
        """
        Checks the self.expires_datetime attribute and either refreshes
        the tokens by calling the renew_access_tokens method or does nothing
        :return: bool
        """
<<<<<<< HEAD
        if self.expires_datetime and (datetime.datetime.now() > self.expires_datetime):
=======
        now = datetime.datetime.now()
        if now > self.expires_datetime:
>>>>>>> dcc05c5d
            self.renew_access_token()

    def register(self, username, password, **kwargs):
        """
        Register the user. Other base attributes from AWS Cognito User Pools
        are  address, birthdate, email, family_name (last name), gender,
        given_name (first name), locale, middle_name, name, nickname,
        phone_number, picture, preferred_username, profile, zoneinfo,
        updated at, website
        :param username: User Pool username
        :param password: User Pool password
        :param kwargs: Additional User Pool attributes
        :return response: Response from Cognito

        Example response::
        {
            'UserConfirmed': True|False,
            'CodeDeliveryDetails': {
                'Destination': 'string', # This value will be obfuscated
                'DeliveryMedium': 'SMS'|'EMAIL',
                'AttributeName': 'string'
            }
        }
        """
        user_attrs = [{'Name': key, 'Value': value} for key, value in kwargs.items()]
        response = self.client.sign_up(
            ClientId=self.client_id,
            Username=username,
            Password=password,
            UserAttributes=attribute_dict(kwargs)
        )
        kwargs.update(username=username, password=password)
        self._set_attributes(response, kwargs)

        response.pop('ResponseMetadata')
        return response

    def confirm_sign_up(self,confirmation_code,username=None):
        """
        Using the confirmation code that is either sent via email or text
        message.
        :param confirmation_code: Confirmation code sent via text or email
        :param username: User's username
        :return:
        """
        if not username:
            username = self.username
        self.client.confirm_sign_up(
            ClientId=self.client_id,
            Username=username,
            ConfirmationCode=confirmation_code
        )

    def authenticate(self):
        """
        Authenticate the user.
        :param user_pool_id: User Pool Id found in Cognito User Pool
        :param client_id: App Client ID found in the Apps section of the Cognito User Pool
        :return:
        """

        tokens = self.client.admin_initiate_auth(
            UserPoolId=self.user_pool_id,
            ClientId=self.client_id,
            # AuthFlow='USER_SRP_AUTH'|'REFRESH_TOKEN_AUTH'|'REFRESH_TOKEN'|'CUSTOM_AUTH'|'ADMIN_NO_SRP_AUTH',
            AuthFlow='ADMIN_NO_SRP_AUTH',
            AuthParameters={
                'USERNAME': self.username,
                'PASSWORD': self.password
            },
        )

        self.expires_in = tokens['AuthenticationResult']['ExpiresIn']
        self.expires_datetime = datetime.datetime.now() + datetime.timedelta(seconds=self.expires_in)
        self.id_token = tokens['AuthenticationResult']['IdToken']
        self.refresh_token = tokens['AuthenticationResult']['RefreshToken']
        self.access_token = tokens['AuthenticationResult']['AccessToken']
        self.token_type = tokens['AuthenticationResult']['TokenType']

    def logout(self):
        """
        Logs the user out of all clients and removes the expires_in,
        expires_datetime, id_token, refresh_token, access_token, and token_type
        attributes
        :return:
        """
        self.client.global_sign_out(
            AccessToken=self.access_token
        )
        self.expires_in = None
        self.expires_datetime = None
        self.id_token = None
        self.refresh_token = None
        self.access_token = None
        self.token_type = None

    def update_profile(self, attrs):
        """
        Updates User attributes
        :parm attrs: Dictionary of attribute name, values
        """
        user_attrs = attribute_dict(attrs)
        response = self.client.update_user_attributes(
            UserAttributes=user_attrs,
            AccessToken=self.access_token
        )

    def get_user(self):
        """
        Get the user's details
        :param user_pool_id: The Cognito User Pool Id
        :return: UserObj object
        """
        user = self.client.admin_get_user(
                           UserPoolId=self.user_pool_id,
                           Username=self.username)
        user_metadata = {
            'user_status':user.get('UserStatus'),
            'username':user.get('Username'),
            'expires_in':self.expires_in,
            'expires_datetime':self.expires_datetime
        }

        return UserObj(self.username, user.get('UserAttributes'), metadata=user_metadata)

    def send_verification(self, attribute='email'):
        """
        Sends the user an attribute verification code for the specified attribute name.
        :param attribute: Attribute to confirm
        """
        self.check_token()
        self.client.get_user_attribute_verification_code(
            AccessToken=self.access_token,
            AttributeName=attribute
        )

    def validate_verification(self, confirmation_code, attribute='email'):
        """
        Verifies the specified user attributes in the user pool.
        :param confirmation_code: Code sent to user upon intiating verification
        :param attribute: Attribute to confirm 
        """
        self.check_token()
        return self.client.verify_user_attribute(
            AccessToken=self.access_token,
            AttributeName=attribute,
            Code=confirmation_code
        )

    def renew_access_token(self):
        """
        Sets a new access token on the User using the refresh token.
        """
        refresh_response = self.client.admin_initiate_auth(
            UserPoolId=self.user_pool_id,
            ClientId=self.client_id,
            AuthFlow='REFRESH_TOKEN',
            AuthParameters={
                'REFRESH_TOKEN': self.refresh_token
            },
        )

        self._set_attributes(
            refresh_response,
            {
                'access_token': refresh_response['AuthenticationResult']['AccessToken'],
                'id_token': refresh_response['AuthenticationResult']['IdToken'],
                'token_type': refresh_response['AuthenticationResult']['TokenType'],
                'expires_in': refresh_response['AuthenticationResult']['ExpiresIn'],
                'expires_datetime':datetime.datetime.now() + datetime.timedelta(
                    seconds=refresh_response['AuthenticationResult']['ExpiresIn'])
            }
        )

    def initiate_forgot_password(self):
        """
        Sends a verification code to the user to use to change their password.
        """
        self.client.forgot_password(
            ClientId=self.client_id,
            Username=self.username
        )

    def confirm_forgot_password(self, confirmation_code, password):
        """
        Allows a user to enter a code provided when they reset their password 
        to update their password.
        :param confirmation_code: The confirmation code sent by a user's request 
        to retrieve a forgotten password
        :param password: New password
        """
        response = self.client.confirm_forgot_password(
            ClientId=self.client_id,
            Username=self.username,
            ConfirmationCode=confirmation_code,
            Password=password
        )
        self._set_attributes(response, {'password': password})

    def change_password(self, previous_password, proposed_password):
        """
        Change the User password
        """
        self.check_token()
        response = self.client.change_password(
            PreviousPassword=previous_password,
            ProposedPassword=proposed_password,
            AccessToken=self.access_token
        )
        self._set_attributes(response, {'password': proposed_password})

    def _set_attributes(self, response, attribute_dict):
        """
        Set user attributes based on response code
        :param response: HTTP response from Cognito
        :attribute dict: Dictionary of attribute name and values
        """
        status_code = response.get(
            'HTTPStatusCode',
            response['ResponseMetadata']['HTTPStatusCode']
        )
        if status_code == 200:
            for k, v in attribute_dict.items():
                setattr(self, k, v)<|MERGE_RESOLUTION|>--- conflicted
+++ resolved
@@ -87,12 +87,8 @@
         the tokens by calling the renew_access_tokens method or does nothing
         :return: bool
         """
-<<<<<<< HEAD
-        if self.expires_datetime and (datetime.datetime.now() > self.expires_datetime):
-=======
         now = datetime.datetime.now()
         if now > self.expires_datetime:
->>>>>>> dcc05c5d
             self.renew_access_token()
 
     def register(self, username, password, **kwargs):
