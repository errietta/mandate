![alt text](https://s3.amazonaws.com/capless/images/warrant-small.png "Warrant - Serverless Authentication")

# Warrant

Makes working with AWS Cognito easier for Python developers.

[![Build Status](https://travis-ci.org/capless/warrant.svg?branch=master)](https://travis-ci.org/capless/warrant)

## Getting Started

- [Install](#install)
- [Cognito Utility Class](#cognito-utility-class) `warrant.Cognito`
    - [Cognito Methods](#cognito-methods)
        - [Register](#register)
        - [Authenticate](#authenticate)
        - [Admin Authenticate](#admin-authenticate)
        - [Initiate Forgot Password](#initiate-forgot-password)
        - [Confirm Forgot Password](#confirm-forgot-password)
        - [Change Password](#change-password)
        - [Confirm Sign Up](#confirm-sign-up)
        - [Update Profile](#update-profile)
        - [Send Verification](#send-verification)
        - [Get User Object](#get-user-object)
        - [Get User](#get-user)
        - [Get Users](#get-users)
        - [Check Token](#check-token)
        - [Logout](#logout)
- [Cognito SRP Utility](#cognito-srp-utility) `warrant.aws_srp.AWSSRP`
    - [Using AWSSRP](#using-awssrp)

## Install

`pip install warrant`

## Cognito Utility Class

### Example with All Arguments ###

```python
from warrant import Cognito

u = Cognito('your-user-pool-id','your-client-id',
    username='optional-username',
    id_token='optional-id-token',
    refresh_token='optional-refresh-token',
    access_token='optional-access-token',
    access_key='optional-access-key',
    secret_key='optional-secret-key')
```

#### Arguments

- **user_pool_id:** Cognito User Pool ID
- **client_id:** Cognito User Pool Application client ID
- **username:** User Pool username
- **id_token:** ID Token returned by authentication
- **refresh_token:** Refresh Token returned by authentication
- **access_token:** Access Token returned by authentication
- **access_key:** AWS IAM access key
- **secret_key:** AWS IAM secret key


### Examples with Realistic Arguments ###

#### User Pool Id and Client ID Only ####

Used when you only need information about the user pool (ex. list users in the user pool)
```python
from warrant import Cognito

u = Cognito('your-user-pool-id','your-client-id')
```

#### Username

Used when the user has not logged in yet. Start with these arguments when you plan to authenticate with either SRP (authenticate) or admin_authenticate (admin_initiate_auth).
```python
from warrant import Cognito

u = Cognito('your-user-pool-id','your-client-id',
    username='bob')
```

#### Tokens ####

Used after the user has already authenticated and you need to build a new Cognito instance (ex. for use in a view).

```python
from warrant import Cognito

u = Cognito('your-user-pool-id','your-client-id',
    id_token='your-id-token',
    refresh_token='your-refresh-token',
    access_token='your-access-token')
```

## Cognito Methods ##

#### Register ####

Register a user to the user pool

**Important:** The keyword arguments used for this method depend on your user pool's configuration, and make sure the client id (app id) used has write permissions for the attriubtes you are trying to create. Example, if you want to create a user with a given_name equal to Johnson make sure the client_id you're using has permissions to edit or create given_name for a user in the pool.


```python
from warrant import Cognito

u = Cognito('your-user-pool-id', 'your-client-id')

u.register('username', 'password', email='you@you.com', some_random_attr='random value')  # **kwargs are the other attributes that should be set ex. email, given_name, family_name
```
##### Arguments

- **username:** User Pool username
- **password:** User Pool password
- **attr_map:** Attribute map to Cognito's attributes
- **kwargs:** Additional User Pool attributes ex. `**{'email':'you@you.com'}`


#### Authenticate ####

Authenticates a user

If this method call succeeds the instance will have the following attributes **id_token**, **refresh_token**, **access_token**, **expires_in**, **expires_datetime**, and **token_type**.

```python
from warrant import Cognito

u = Cognito('your-user-pool-id','your-client-id',
    username='bob')

u.authenticate(password='bobs-password')
```

##### Arguments

- **password:** - User's password

#### Admin Authenticate

Authenticate the user using admin super privileges

```python
from warrant import Cognito

u = Cognito('your-user-pool-id','your-client-id',
    username='bob')

u.admin_authenticate(password='bobs-password')
```

- **password:** User's password

#### Initiate Forgot Password

Sends a verification code to the user to use to change their password.

```python
u = Cognito('your-user-pool-id','your-client-id',
    username='bob')

u.initiate_forgot_password()
```

##### Arguments

No arguments

#### Confirm Forgot Password

Allows a user to enter a code provided when they reset their password
to update their password.

```python
u = Cognito('your-user-pool-id','your-client-id',
    username='bob')

u.confirm_forgot_password('your-confirmation-code','your-new-password')
```

##### Arguments

- **confirmation_code:** The confirmation code sent by a user's request
to retrieve a forgotten password
- **password:** New password

#### Change Password ####

Changes the user's password

```python
from warrant import Cognito

#If you don't use your tokens then you will need to
#use your username and password and call the authenticate method
u = Cognito('your-user-pool-id','your-client-id',
    id_token='id-token',refresh_token='refresh-token',
    access_token='access-token')

u.change_password('previous-password','proposed-password')
```

##### Arguments

- **previous_password:** - User's previous password
- **proposed_password:** - The password that the user wants to change to.

#### Confirm Sign Up ####

Use the confirmation code that is sent via email or text to confirm the user's account

```python
from warrant import Cognito

u = Cognito('your-user-pool-id','your-client-id')

u.confirm_sign_up('users-conf-code',username='bob')
```

##### Arguments

- **confirmation_code:** Confirmation code sent via text or email
- **username:** User's username

#### Update Profile ####

Update the user's profile

```python
from warrant import Cognito

u = Cognito('your-user-pool-id','your-client-id',
    id_token='id-token',refresh_token='refresh-token',
    access_token='access-token')

u.update_profile({'given_name':'Edward','family_name':'Smith',},attr_map=dict())
```

##### Arguments

- **attrs:** Dictionary of attribute name, values
- **attr_map:** Dictionary map from Cognito attributes to attribute names we would like to show to our users

#### Send Verification ####

Send verification email or text for either the email or phone attributes.

```python
from warrant import Cognito

u = Cognito('your-user-pool-id','your-client-id',
    id_token='id-token',refresh_token='refresh-token',
    access_token='access-token')

u.send_verification(attribute='email')
```

##### Arguments

- **attribute:** - The attribute (email or phone) that needs to be verified

#### Get User Object

Returns an instance of the specified user_class.

```python
u = Cognito('your-user-pool-id','your-client-id',
    id_token='id-token',refresh_token='refresh-token',
    access_token='access-token')

u.get_user_obj(username='bjones',
    attribute_list=[{'Name': 'string','Value': 'string'},],
    metadata={},
    attr_map={"given_name":"first_name","family_name":"last_name"}
    )
```
##### Arguments
- **username:** Username of the user
- **attribute_list:** List of tuples that represent the user's attributes as returned by the admin_get_user or get_user boto3 methods
- **metadata: (optional)** Metadata about the user
- **attr_map: (optional)** Dictionary that maps the Cognito attribute names to what we'd like to display to the users


#### Get User

Get all of the user's attributes. Gets the user's attributes using Boto3 and uses that info to create an instance of the user_class

```python
from warrant import Cognito

u = Cognito('your-user-pool-id','your-client-id',
    username='bob')

user = u.get_user(attr_map={"given_name":"first_name","family_name":"last_name"})
```

##### Arguments
- **attr_map:** Dictionary map from Cognito attributes to attribute names we would like to show to our users

#### Get Users

Get a list of the user in the user pool.


```python
from warrant import Cognito

u = Cognito('your-user-pool-id','your-client-id')

user = u.get_users(attr_map={"given_name":"first_name","family_name":"last_name"})
```

##### Arguments
- **attr_map:** Dictionary map from Cognito attributes to attribute names we would like to show to our users


#### Check Token

Checks the exp attribute of the access_token and either refreshes the tokens by calling the renew_access_tokens method or does nothing. **IMPORTANT:** Access token is required

```python
u = Cognito('your-user-pool-id','your-client-id',
    id_token='id-token',refresh_token='refresh-token',
    access_token='access-token')

u.check_token()
```
##### Arguments

No arguments for check_token

#### Logout ####

Logs the user out of all clients and removes the expires_in, expires_datetime, id_token, refresh_token, access_token, and token_type attributes.

```python
from warrant import Cognito

#If you don't use your tokens then you will need to
#use your username and password and call the authenticate method
u = Cognito('your-user-pool-id','your-client-id',
    id_token='id-token',refresh_token='refresh-token',
    access_token='access-token')

u.logout()
```
##### Arguments

No arguments for check_token

## Cognito SRP Utility
The `AWSSRP` class is used to perform [SRP(Secure Remote Password protocol)](https://www.ietf.org/rfc/rfc2945.txt) authentication.
This is the preferred method of user authentication with AWS Cognito.
The process involves a series of authentication challenges and responses, which if successful,
results in a final response that contains ID, access and refresh tokens.

### Using AWSSRP
The `AWSSRP` class takes a username, password, cognito user pool id, cognito app id, and an optional
`boto3` client. Afterwards, the `authenticate_user` class method is used for SRP authentication.


```python
import boto3
from warrant.aws_srp import AWSSRP

client = boto3('cognito-idp')
aws = AWSSRP(username='username', password='password', pool_id='user_pool_id',
             client_id='client_id', client=client)
tokens = aws.authenticate_user()
<<<<<<< HEAD
```
=======
```

## Django Utilities
### Django Auth Backend
#### Using the CognitoBackend
1. In your Django project settings file, add the dotted path of
`CognitoBackend` to your list of `AUTHENTICATION_BACKENDS`.
Keep in mind that Django will attempt to authenticate a user using
each backend listed, in the order listed until successful.

    ```python
    AUTHENTICATION_BACKENDS = [
        'warrant.django.backend.CognitoBackend',
        ...
    ]
    ```
2. Set `COGNITO_USER_POOL_ID` and `COGNITO_APP_ID` in your settings file as well.
Your User Pool ID can be found in the Pool Details tab in the AWS console.
Your App ID is found in the Apps tab, listed as "App client id".

3. Set `COGNITO_ATTR_MAPPING` in your settings file to a dictionary mapping a
Cognito attribute name to a Django User attribute name.
If your Cognito User Pool has any custom attributes, it is automatically
prefixed with `custom:`. Therefore, you will want to add a mapping to your
mapping dictionary as such `{'custom:custom_attr': 'custom_attr'}`.
Defaults to:
    ```python
    {
        'email': 'email',
        'given_name': 'first_name',
        'family_name': 'last_name',
    }
    ```

4. Optional - Set `COGNITO_CREATE_UNKNOWN_USERS` to `True` or `False`, depending on if
you wish local Django users to be created upon successful login. If set to `False`,
only existing local Django users are updated.
Defaults to `True`.

5. Optional - Set `AWS_ACCESS_KEY_ID` and `AWS_SECRET_ACCESS_KEY`
to the AWS access keys you would like to use.
Defaults to `None`, which will use the default credentials in your `~/.aws/credentials` file.

#### CognitoBackend Behavior
Since the username of a Cognito User can never change,
this is used by the backend to match a Cognito User with a local Django
User.

If a Django user is not found, one is created using the attributes
fetched from Cognito. If an existing Django user is found, their
attributes are updated.

If the boto3 client comes back with either a `NotAuthorizedException` or
`UserNotFoundException`, then `None` is returned instead of a User.
Otherwise, the exception is raised.

Upon successful login, the three identity tokens returned from Cognito
(ID token, Refresh token, Access token) are stored in the user's request
session. In Django >= 1.11, this is done directly in the backend class.
Otherwise, this is done via the `user_logged_in` signal.

Check the django/demo directory for an example app with a login and
user details page.

#### Customizing CognitoBackend Behavior

Setting the Django setting `COGNITO_CREATE_UNKNOWN_USERS` to `False` prevents the backend
from creating a new local Django user and only updates existing users.

If you create your own backend class that inhereits from `CognitoBackend`, you may
want to also create your own custom `user_logged_in` so that it checks
for the name of your custom class.

### API Gateway Integration

#### API Key Middleware
The `APIKeyMiddleware` checks for a `HTTP_AUTHORIZATION_ID` header
in the request and attaches it to the request object as `api_key`.
>>>>>>> 0a7b504c
<|MERGE_RESOLUTION|>--- conflicted
+++ resolved
@@ -368,85 +368,4 @@
 aws = AWSSRP(username='username', password='password', pool_id='user_pool_id',
              client_id='client_id', client=client)
 tokens = aws.authenticate_user()
-<<<<<<< HEAD
-```
-=======
-```
-
-## Django Utilities
-### Django Auth Backend
-#### Using the CognitoBackend
-1. In your Django project settings file, add the dotted path of
-`CognitoBackend` to your list of `AUTHENTICATION_BACKENDS`.
-Keep in mind that Django will attempt to authenticate a user using
-each backend listed, in the order listed until successful.
-
-    ```python
-    AUTHENTICATION_BACKENDS = [
-        'warrant.django.backend.CognitoBackend',
-        ...
-    ]
-    ```
-2. Set `COGNITO_USER_POOL_ID` and `COGNITO_APP_ID` in your settings file as well.
-Your User Pool ID can be found in the Pool Details tab in the AWS console.
-Your App ID is found in the Apps tab, listed as "App client id".
-
-3. Set `COGNITO_ATTR_MAPPING` in your settings file to a dictionary mapping a
-Cognito attribute name to a Django User attribute name.
-If your Cognito User Pool has any custom attributes, it is automatically
-prefixed with `custom:`. Therefore, you will want to add a mapping to your
-mapping dictionary as such `{'custom:custom_attr': 'custom_attr'}`.
-Defaults to:
-    ```python
-    {
-        'email': 'email',
-        'given_name': 'first_name',
-        'family_name': 'last_name',
-    }
-    ```
-
-4. Optional - Set `COGNITO_CREATE_UNKNOWN_USERS` to `True` or `False`, depending on if
-you wish local Django users to be created upon successful login. If set to `False`,
-only existing local Django users are updated.
-Defaults to `True`.
-
-5. Optional - Set `AWS_ACCESS_KEY_ID` and `AWS_SECRET_ACCESS_KEY`
-to the AWS access keys you would like to use.
-Defaults to `None`, which will use the default credentials in your `~/.aws/credentials` file.
-
-#### CognitoBackend Behavior
-Since the username of a Cognito User can never change,
-this is used by the backend to match a Cognito User with a local Django
-User.
-
-If a Django user is not found, one is created using the attributes
-fetched from Cognito. If an existing Django user is found, their
-attributes are updated.
-
-If the boto3 client comes back with either a `NotAuthorizedException` or
-`UserNotFoundException`, then `None` is returned instead of a User.
-Otherwise, the exception is raised.
-
-Upon successful login, the three identity tokens returned from Cognito
-(ID token, Refresh token, Access token) are stored in the user's request
-session. In Django >= 1.11, this is done directly in the backend class.
-Otherwise, this is done via the `user_logged_in` signal.
-
-Check the django/demo directory for an example app with a login and
-user details page.
-
-#### Customizing CognitoBackend Behavior
-
-Setting the Django setting `COGNITO_CREATE_UNKNOWN_USERS` to `False` prevents the backend
-from creating a new local Django user and only updates existing users.
-
-If you create your own backend class that inhereits from `CognitoBackend`, you may
-want to also create your own custom `user_logged_in` so that it checks
-for the name of your custom class.
-
-### API Gateway Integration
-
-#### API Key Middleware
-The `APIKeyMiddleware` checks for a `HTTP_AUTHORIZATION_ID` header
-in the request and attaches it to the request object as `api_key`.
->>>>>>> 0a7b504c
+```