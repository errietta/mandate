--- conflicted
+++ resolved
@@ -1,8 +1,4 @@
-<<<<<<< HEAD
-# Cognito #
-=======
 # Warrant
->>>>>>> 8eda9974
 
 Python class to integrate Boto3's Cognito client with PySRP so it is easy to login users.
 Included is a Django authentication backend that uses the utility class to
@@ -10,13 +6,7 @@
 
 ## Create a Cognito Instance ##
 
-<<<<<<< HEAD
 ### Example with All Arguments ###
-=======
-## Create a Cognito Instance
-
-###Example with All Arguments
->>>>>>> 8eda9974
 ```python
 from cognito import Cognito
 
