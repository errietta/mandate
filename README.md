![alt text](https://s3.amazonaws.com/capless/images/warrant-small.png "Warrant - Serverless Authentication")

# Warrant

Makes working with AWS Cognito easier for Python developers.

[![Build Status](https://travis-ci.org/capless/warrant.svg?branch=master)](https://travis-ci.org/capless/warrant)

## Getting Started

- [Install](#install)
- [Cognito Utility Class](#cognito-utility-class) `warrant.Cognito`
    - [Cognito Methods](#cognito-methods)
        - [Register](#register)
        - [Authenticate](#authenticate)
        - [Admin Authenticate](#admin-authenticate)
        - [Initiate Forgot Password](#initiate-forgot-password)
        - [Confirm Forgot Password](#confirm-forgot-password)
        - [Change Password](#change-password)
        - [Confirm Sign Up](#confirm-sign-up)
        - [Update Profile](#update-profile)
        - [Send Verification](#send-verification)
        - [Get User Object](#get-user-object)
        - [Get User](#get-user)
        - [Get Users](#get-users)
        - [Check Token](#check-token)
        - [Logout](#logout)
- [Cognito SRP Utility](#cognito-srp-utility) `warrant.aws_srp.AWSSRP`
    - [Using AWSSRP](#using-awssrp)
- [Django Utilities](#django-utilities)
    - [Auth Backend](#django-auth-backend) `warrant.django.backend.CognitoBackend`
        - [Using the CognitoBackend](#using-the-cognitobackend)
        - [CognitoBackend Behavior](#cognitobackend-behavior)
        - [Customizing CognitoBackend Behavior](#customizing-cognitobackend-behavior)
    - [Profile Views](#profile-views)
    - [API Gateway Integration](#api-gateway-integration)
        - [API Key Middleware](#api-key-middleware) `warrant.django.middleware.APIKeyMiddleware`

## Install

`pip install warrant`

## Cognito Utility Class

### Example with All Arguments ###

```python
from warrant import Cognito

u = Cognito('your-user-pool-id','your-client-id',
    username='optional-username',
    id_token='optional-id-token',
    refresh_token='optional-refresh-token',
    access_token='optional-access-token',
    access_key='optional-access-key',
    secret_key='optional-secret-key')
```

#### Arguments

- **user_pool_id:** Cognito User Pool ID
- **client_id:** Cognito User Pool Application client ID
- **username:** User Pool username
- **id_token:** ID Token returned by authentication
- **refresh_token:** Refresh Token returned by authentication
- **access_token:** Access Token returned by authentication
- **access_key:** AWS IAM access key
- **secret_key:** AWS IAM secret key


### Examples with Realistic Arguments ###

#### User Pool Id and Client ID Only ####

Used when you only need information about the user pool (ex. list users in the user pool)
```python
from warrant import Cognito

u = Cognito('your-user-pool-id','your-client-id')
```

#### Username

Used when the user has not logged in yet. Start with these arguments when you plan to authenticate with either SRP (authenticate) or admin_authenticate (admin_initiate_auth).
```python
from warrant import Cognito

u = Cognito('your-user-pool-id','your-client-id',
    username='bob')
```

#### Tokens ####

Used after the user has already authenticated and you need to build a new Cognito instance (ex. for use in a view).

```python
from warrant import Cognito

u = Cognito('your-user-pool-id','your-client-id',
    id_token='your-id-token',
    refresh_token='your-refresh-token',
    access_token='your-access-token')
```

## Cognito Methods ##

#### Register ####

Register a user to the user pool

**Important:** The keyword arguments used for this method depend on your user pool's configuration, and make sure the client id (app id) used has write permissions for the attriubtes you are trying to create. Example, if you want to create a user with a given_name equal to Johnson make sure the client_id you're using has permissions to edit or create given_name for a user in the pool.


```python
from warrant import Cognito

u = Cognito('your-user-pool-id', 'your-client-id')

u.register('username', 'password', email='you@you.com', some_random_attr='random value')  # **kwargs are the other attributes that should be set ex. email, given_name, family_name
```
##### Arguments

- **username:** User Pool username
- **password:** User Pool password
- **attr_map:** Attribute map to Cognito's attributes
- **kwargs:** Additional User Pool attributes ex. `**{'email':'you@you.com'}`


#### Authenticate ####

Authenticates a user

If this method call succeeds the instance will have the following attributes **id_token**, **refresh_token**, **access_token**, **expires_in**, **expires_datetime**, and **token_type**.

```python
from warrant import Cognito

u = Cognito('your-user-pool-id','your-client-id',
    username='bob')

u.authenticate(password='bobs-password')
```

##### Arguments

- **password:** - User's password

#### Admin Authenticate

Authenticate the user using admin super privileges

```python
from warrant import Cognito

u = Cognito('your-user-pool-id','your-client-id',
    username='bob')

u.admin_authenticate(password='bobs-password')
```

- **password:** User's password

#### Initiate Forgot Password

Sends a verification code to the user to use to change their password.

```python
u = Cognito('your-user-pool-id','your-client-id',
    username='bob')

u.initiate_forgot_password()
```

##### Arguments

No arguments

#### Confirm Forgot Password

Allows a user to enter a code provided when they reset their password
to update their password.

```python
u = Cognito('your-user-pool-id','your-client-id',
    username='bob')

u.confirm_forgot_password('your-confirmation-code','your-new-password')
```

##### Arguments

- **confirmation_code:** The confirmation code sent by a user's request
to retrieve a forgotten password
- **password:** New password

#### Change Password ####

Changes the user's password

```python
from warrant import Cognito

#If you don't use your tokens then you will need to
#use your username and password and call the authenticate method
u = Cognito('your-user-pool-id','your-client-id',
    id_token='id-token',refresh_token='refresh-token',
    access_token='access-token')

u.change_password('previous-password','proposed-password')
```

##### Arguments

- **previous_password:** - User's previous password
- **proposed_password:** - The password that the user wants to change to.

#### Confirm Sign Up ####

Use the confirmation code that is sent via email or text to confirm the user's account

```python
from warrant import Cognito

u = Cognito('your-user-pool-id','your-client-id')

u.confirm_sign_up('users-conf-code',username='bob')
```

##### Arguments

- **confirmation_code:** Confirmation code sent via text or email
- **username:** User's username

#### Update Profile ####

Update the user's profile

```python
from warrant import Cognito

u = Cognito('your-user-pool-id','your-client-id',
    id_token='id-token',refresh_token='refresh-token',
    access_token='access-token')

u.update_profile({'given_name':'Edward','family_name':'Smith',},attr_map=dict())
```

##### Arguments

- **attrs:** Dictionary of attribute name, values
- **attr_map:** Dictionary map from Cognito attributes to attribute names we would like to show to our users

#### Send Verification ####

Send verification email or text for either the email or phone attributes.

```python
from warrant import Cognito

u = Cognito('your-user-pool-id','your-client-id',
    id_token='id-token',refresh_token='refresh-token',
    access_token='access-token')

u.send_verification(attribute='email')
```

##### Arguments

- **attribute:** - The attribute (email or phone) that needs to be verified

#### Get User Object

Returns an instance of the specified user_class.

```python
u = Cognito('your-user-pool-id','your-client-id',
    id_token='id-token',refresh_token='refresh-token',
    access_token='access-token')

u.get_user_obj(username='bjones',
    attribute_list=[{'Name': 'string','Value': 'string'},],
    metadata={},
    attr_map={"given_name":"first_name","family_name":"last_name"}
    )
```
##### Arguments
- **username:** Username of the user
- **attribute_list:** List of tuples that represent the user's attributes as returned by the admin_get_user or get_user boto3 methods
- **metadata: (optional)** Metadata about the user
- **attr_map: (optional)** Dictionary that maps the Cognito attribute names to what we'd like to display to the users


#### Get User

Get all of the user's attributes. Gets the user's attributes using Boto3 and uses that info to create an instance of the user_class

```python
from warrant import Cognito

u = Cognito('your-user-pool-id','your-client-id',
    username='bob')

user = u.get_user(attr_map={"given_name":"first_name","family_name":"last_name"})
```

##### Arguments
- **attr_map:** Dictionary map from Cognito attributes to attribute names we would like to show to our users

#### Get Users

Get a list of the user in the user pool.


```python
from warrant import Cognito

u = Cognito('your-user-pool-id','your-client-id')

user = u.get_users(attr_map={"given_name":"first_name","family_name":"last_name"})
```

##### Arguments
- **attr_map:** Dictionary map from Cognito attributes to attribute names we would like to show to our users


#### Check Token

Checks the exp attribute of the access_token and either refreshes the tokens by calling the renew_access_tokens method or does nothing. **IMPORTANT:** Access token is required

```python
u = Cognito('your-user-pool-id','your-client-id',
    id_token='id-token',refresh_token='refresh-token',
    access_token='access-token')

u.check_token()
```
##### Arguments

No arguments for check_token

#### Logout ####

Logs the user out of all clients and removes the expires_in, expires_datetime, id_token, refresh_token, access_token, and token_type attributes.

```python
from warrant import Cognito

#If you don't use your tokens then you will need to
#use your username and password and call the authenticate method
u = Cognito('your-user-pool-id','your-client-id',
    id_token='id-token',refresh_token='refresh-token',
    access_token='access-token')

u.logout()
```
##### Arguments

No arguments for check_token

## Cognito SRP Utility
The `AWSSRP` class is used to perform [SRP(Secure Remote Password protocol)](https://www.ietf.org/rfc/rfc2945.txt) authentication.
This is the preferred method of user authentication with AWS Cognito.
The process involves a series of authentication challenges and responses, which if successful,
results in a final response that contains ID, access and refresh tokens.

### Using AWSSRP
The `AWSSRP` class takes a username, password, cognito user pool id, cognito app id, and an optional
`boto3` client. Afterwards, the `authenticate_user` class method is used for SRP authentication.


```python
import boto3
from warrant.aws_srp import AWSSRP

client = boto3('cognito-idp')
aws = AWSSRP(username='username', password='password', pool_id='user_pool_id',
             client_id='client_id', client=client)
tokens = aws.authenticate_user()
```

## Django Utilities
### Django Auth Backend
#### Using the CognitoBackend
1. In your Django project settings file, add the dotted path of
`CognitoBackend` to your list of `AUTHENTICATION_BACKENDS`.
Keep in mind that Django will attempt to authenticate a user using
each backend listed, in the order listed until successful.

    ```python
    AUTHENTICATION_BACKENDS = [
        'warrant.django.backend.CognitoBackend',
        ...
    ]
    ```
2. Set `COGNITO_USER_POOL_ID` and `COGNITO_APP_ID` in your settings file as well.
Your User Pool ID can be found in the Pool Details tab in the AWS console.
Your App ID is found in the Apps tab, listed as "App client id".

3. Set `COGNITO_ATTR_MAPPING` in your settings file to a dictionary mapping a
Cognito attribute name to a Django User attribute name.
If your Cognito User Pool has any custom attributes, it is automatically
prefixed with `custom:`. Therefore, you will want to add a mapping to your
mapping dictionary as such `{'custom:custom_attr': 'custom_attr'}`.
Defaults to:
    ```python
    {
        'email': 'email',
        'given_name': 'first_name',
        'family_name': 'last_name',
    }
    ```
<<<<<<< HEAD
4. Optional - Set `CREATE_UNKNOWN_USERS` to `True` or `False`, depending on if
=======
4. Optional - Set `COGNITO_CREATE_UNKNOWN_USERS` to `True` or `False`, depending on if
>>>>>>> e441d20f
you wish local Django users to be created upon successful login. If set to `False`,
only existing local Django users are updated.
Defaults to `True`.

5. Optional - Set `AWS_ACCESS_KEY_ID` and `AWS_SECRET_ACCESS_KEY`
to the AWS access keys you would like to use.
Defaults to `None`, which will use the default credentials in your `~/.aws/credentials` file.

#### CognitoBackend Behavior
Since the username of a Cognito User can never change,
this is used by the backend to match a Cognito User with a local Django
User.

If a Django user is not found, one is created using the attributes
fetched from Cognito. If an existing Django user is found, their
attributes are updated.

If the boto3 client comes back with either a `NotAuthorizedException` or
`UserNotFoundException`, then `None` is returned instead of a User.
Otherwise, the exception is raised.

Upon successful login, the three identity tokens returned from Cognito
(ID token, Refresh token, Access token) are stored in the user's request
session. In Django >= 1.11, this is done directly in the backend class.
Otherwise, this is done via the `user_logged_in` signal.

Check the django/demo directory for an example app with a login and
user details page.

#### Customizing CognitoBackend Behavior
<<<<<<< HEAD
Setting the Django setting `CREATE_UNKNOWN_USERS` to `False` prevents the backend
=======
Setting the Django setting `COGNITO_CREATE_UNKNOWN_USERS` to `False` prevents the backend
>>>>>>> e441d20f
from creating a new local Django user and only updates existing users.

If you create your own backend class that inhereits from `CognitoBackend`, you may
want to also create your own custom `user_logged_in` so that it checks
for the name of your custom class.

### API Gateway Integration

#### API Key Middleware
The `APIKeyMiddleware` checks for a `HTTP_AUTHORIZATION_ID` header
in the request and attaches it to the request object as `api_key`.
<|MERGE_RESOLUTION|>--- conflicted
+++ resolved
@@ -409,11 +409,8 @@
         'family_name': 'last_name',
     }
     ```
-<<<<<<< HEAD
-4. Optional - Set `CREATE_UNKNOWN_USERS` to `True` or `False`, depending on if
-=======
+
 4. Optional - Set `COGNITO_CREATE_UNKNOWN_USERS` to `True` or `False`, depending on if
->>>>>>> e441d20f
 you wish local Django users to be created upon successful login. If set to `False`,
 only existing local Django users are updated.
 Defaults to `True`.
@@ -444,11 +441,8 @@
 user details page.
 
 #### Customizing CognitoBackend Behavior
-<<<<<<< HEAD
-Setting the Django setting `CREATE_UNKNOWN_USERS` to `False` prevents the backend
-=======
+
 Setting the Django setting `COGNITO_CREATE_UNKNOWN_USERS` to `False` prevents the backend
->>>>>>> e441d20f
 from creating a new local Django user and only updates existing users.
 
 If you create your own backend class that inhereits from `CognitoBackend`, you may
