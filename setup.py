import os

from setuptools import setup, find_packages
from pip.req import parse_requirements

install_reqs = parse_requirements('requirements.txt', session=False)
test_reqs = parse_requirements('requirements_test.txt', session=False)

<<<<<<< HEAD
version = '0.3.0'
=======
version = '0.4.0'
>>>>>>> a93392b4

README="""Python class to integrate Boto3's Cognito client so it is easy to login users. With SRP support."""

setup(
    name='warrant',
    version=version,
    description=README,
    long_description=README,
    classifiers=[
        "Programming Language :: Python :: 2.7",
        "Programming Language :: Python :: 3.6",
        "Topic :: Software Development :: Libraries :: Python Modules",
        "Environment :: Web Environment",
    ],
    keywords='aws,cognito,api,gateway,capless',
    author='Capless.io',
    author_email='opensource@capless.io',
    maintainer='Brian Jinwright',
    packages=find_packages(),
    url='https://github.com/capless/warrant',
    license='Apache License 2.0',
    install_requires=[str(ir.req) for ir in install_reqs],
    extras_require={
        'test': [str(ir.req) for ir in test_reqs]
    },
    include_package_data=True,
    zip_safe=True,

)<|MERGE_RESOLUTION|>--- conflicted
+++ resolved
@@ -6,11 +6,7 @@
 install_reqs = parse_requirements('requirements.txt', session=False)
 test_reqs = parse_requirements('requirements_test.txt', session=False)
 
-<<<<<<< HEAD
-version = '0.3.0'
-=======
 version = '0.4.0'
->>>>>>> a93392b4
 
 README="""Python class to integrate Boto3's Cognito client so it is easy to login users. With SRP support."""
 
